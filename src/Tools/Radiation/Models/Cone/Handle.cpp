--- conflicted
+++ resolved
@@ -110,7 +110,6 @@
     }
 }
 
-<<<<<<< HEAD
 /**
  * Checks whether or not the ray emitted by the particle hits
  * the detector. If it does, the corresponding radiation is
@@ -119,16 +118,12 @@
  *
  * rp: Particle state to compute the radiation for.
  */
-=======
-//Check if the radiation hit the detector plane
->>>>>>> d71f8822
 void Cone::ComputeOverlappingRadiationParticle(RadiationParticle *rp){ 
     Vector<3>
         Rdp   = rp->GetRCP(),
         vhat  = rp->GetPHat(),
         ehat1 = this->parent->detector->GetEHat1(),
         ehat2 = this->parent->detector->GetEHat2(),
-<<<<<<< HEAD
         n     = this->parent->detector->GetDirection();
 
     slibreal_t
@@ -142,17 +137,6 @@
         a      = -Rdpn/vhatn;
 
     if (fabs(Rdp1+a*vhat1) <= HalfAp && fabs(Rdp2+a*vhat2) <= HalfAp) {
-=======
-        n = this->parent->detector->GetDirection();
-    //printf("vx = %.16e, vy = %.16e, vz = %.16e \n", Rdp[0], Rdp[1], Rdp[2]);
-    slibreal_t HalfAp = this->parent->detector->GetAperture()/2;
-
-    slibreal_t Rdp1 = Rdp.Dot(ehat1), Rdp2 = Rdp.Dot(ehat2), Rdpn = Rdp.Dot(n),
-        vhat1 = vhat.Dot(ehat1), vhat2 =  vhat.Dot(ehat2), vhatn = vhat.Dot(n),
-        a = -Rdpn/vhatn;
-    //printf("a = %e \n", a);
-    if (fabs(Rdp1+a*vhat1) <= HalfAp && fabs(Rdp2+a*vhat2) <= HalfAp && a > 0){
->>>>>>> d71f8822
         this->nonzero = true;
 
         this->emission->HandleParticle(rp, this->parent->MeasuresPolarization());
@@ -165,11 +149,4 @@
             this->I[i] = s[i];
     } else
         this->nonzero = false;
-<<<<<<< HEAD
-=======
-        //printf(" a = %e, Ap/2 = %e, D1 = %e, D2 = %e\n", a, HalfAp, fabs(Rdp1+a*vhat1), fabs(Rdp2+a*vhat2));
-    }
-    
->>>>>>> d71f8822
 }
-
