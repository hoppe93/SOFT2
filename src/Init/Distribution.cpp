/**
 * Initialization of the distribution function.
 */

#include <softlib/config.h>
#include <softlib/Configuration.h>
#include <softlib/DistributionFunction/DistributionFunction.h>
#include <softlib/DistributionFunction/AnalyticalAvalanche.h>
#include <softlib/DistributionFunction/BesselRadialProfile.h>
#include <softlib/DistributionFunction/DREAMDistributionFunction.h>
#include <softlib/DistributionFunction/ExponentialPitch.h>
#include <softlib/DistributionFunction/CODEDistributionFunction.h>
#include <softlib/DistributionFunction/GOCODEDistributionFunction.h>
#include <softlib/DistributionFunction/LUKEDistributionFunction.h>
#include <softlib/DistributionFunction/LinearRadialProfile.h>
#include <softlib/DistributionFunction/PowerRadialProfile.h>
#include <softlib/DistributionFunction/GaussianRadialProfile.h>
#include <softlib/DistributionFunction/RadialProfile.h>
#include <softlib/DistributionFunction/SOFTDistributionFunction.h>
#include <softlib/DistributionFunction/UniformRadialProfile.h>
#include <softlib/DistributionFunction/UnitDistributionFunction.h>
#include <softlib/MagneticField/MagneticField2D.h>

#include "Init/InitDistribution.h"
#include "SOFTException.h"

using namespace std;

/**
 * General initialization routine.
 * Initializes the distribution function according to the
 * given specification.
 *
 * conf: Configuration object specifying how to initialize
 *       the distribution function.
 */
DistributionFunction *InitDistributionFunction(MagneticField2D *magfield, ConfigBlock *conf, ConfigBlock *root) {
    DistributionFunction *df;

    string type = conf->GetSecondaryType();
    if (type == "avalanche")
        df = InitAvalancheDistribution(magfield, conf, root);
    else if (type == "code")
        df = InitCODEDistribution(magfield, conf, root);
    else if (type == "connorhastie")
        df = InitConnorHastieDistribution(magfield, conf, root);
    else if (type == "dream")
        df = InitDREAMDistributionFunction(magfield, conf);
    else if (type == "gocode")
        df = InitGOCODEDistribution(magfield, conf);
    else if (type == "luke")
        df = InitLUKEDistribution(magfield, conf);
    else if (type == "norse")
        df = InitNORSEDistribution(magfield, conf, root);
    else if (type == "numerical")
        df = InitNumericalDistribution(magfield, conf);
    else if (type == "pitch")
        df = InitExponentialPitchDistribution(magfield, conf, root);
    else if (type == "unit")
        df = InitUnitDistributionFunction(magfield, conf, root);
    else
        throw SOFTException("Distribution function '%s': type: Unrecognized distribution function type: '%s'.", conf->GetName().c_str(), type.c_str());

    return df;
}

/**
 * Initialize distribution function according to the analytical
 * avalanche formula.
 */
RadialDistributionFunction *InitAvalancheDistribution(MagneticField2D *magfield, ConfigBlock *conf, ConfigBlock *root) {
    Setting *set;
    slibreal_t EHat, lnLambda, Zeff;
    RadialProfile *radprof;

    EHat     = InitAvalancheDistribution_param(conf, "EHat");
    lnLambda = InitAvalancheDistribution_param(conf, "lnLambda");
    Zeff     = InitAvalancheDistribution_param(conf, "Zeff");

    if (conf->HasSetting("radprof")) {
        set = conf->GetSetting("radprof");
        radprof = InitRadialProfile(magfield, set, root, conf->GetName());
    } else
        radprof = new UniformRadialProfile();

    // Combine...
    return new RadialDistributionFunction(
        radprof,
        new AnalyticalAvalanche(
            EHat, lnLambda, Zeff
        )
    );
}
/**
 * Routine for initializing a single parameter of the
 * analytical avalanche distribution function.
 *
 * conf:  Configuration block to read parameter from.
 * param: Name of parameter to load.
 */
slibreal_t InitAvalancheDistribution_param(ConfigBlock *conf, const string &param) {
    Setting *set;
    if (!conf->HasSetting(param))
        throw SOFTException("Distribution function '%s': Required parameter '%s' not specified.", conf->GetName().c_str(), param.c_str());

    set = conf->GetSetting(param);
    if (!set->IsScalar())
        throw SOFTException("Distribution function '%s': %s: Invalid value assigned to parameter. Expected real scalar.", conf->GetName().c_str(), param.c_str());

    return set->GetScalar();
}

/**
 * Initialize distribution function from CODE output.
 */
RadialDistributionFunction *InitCODEDistribution(MagneticField2D *magfield, ConfigBlock *conf, ConfigBlock *root) {
    RadialProfile *radprof;
    Setting *set;
    string name;
    int interptype = CODEDistributionFunction::INTERPOLATION_CSPLINE;
    int timestep = -1;

    // Name
    if (!conf->HasSetting("name"))
        throw SOFTException("Distribution function '%s': Name of numerical distribution function file not specified.", conf->GetName().c_str());
    else {
        set = conf->GetSetting("name");
        if (set->GetNumberOfValues() != 1)
            throw SOFTException("Distribution function '%s': name: Invalid value assigned to parameter. Expected string.", conf->GetName().c_str());

        name = set->GetString();
    }

    // Type of interpolation
    if (conf->HasSetting("interptype")) {
        set = conf->GetSetting("interptype");
        if (set->GetNumberOfValues() != 1)
            throw SOFTException("Distribution function '%s': interptype: Invalid value assigned to parameter. Expected string.", conf->GetName().c_str());

        interptype = Get1DInterpolationType(set->GetString(), conf->GetName());
    }

    // Timestep
    if (conf->HasSetting("time")) {
        set = conf->GetSetting("time");
        if (set->IsInteger32())
            timestep = set->GetInteger32();
        else if (set->GetNumberOfValues() == 1 &&
            (set->GetString() == "end" || set->GetString() == "last"))
            timestep = -1;
        else
            throw SOFTException("Distribution function '%s': time: Invalud value assigned to parameter. Expected 32-bit integer.", conf->GetName().c_str());
    }

    // Load radial profile (if specified)
    if (conf->HasSetting("radprof")) {
        set = conf->GetSetting("radprof");
        radprof = InitRadialProfile(magfield, set, root, conf->GetName());
    } else
        radprof = new UniformRadialProfile();

    // Combine...
    return new RadialDistributionFunction(
        radprof,
        new CODEDistributionFunction(
            name, timestep, interptype
        )
    );
}

/**
 * Initialize a Connor-Hastie distribution function.
 */
RadialDistributionFunction *InitConnorHastieDistribution(MagneticField2D *magfield, ConfigBlock *conf, ConfigBlock *root) {
    Setting *set;
    slibreal_t EHat, Zeff, pMax, deltaP;
    RadialProfile *radprof;

    EHat = InitAvalancheDistribution_param(conf, "EHat");
    Zeff = InitAvalancheDistribution_param(conf, "Zeff");
    pMax = InitAvalancheDistribution_param(conf, "pMax");
    deltaP = InitAvalancheDistribution_param(conf, "deltaP");

    if (conf->HasSetting("radprof")) {
        set = conf->GetSetting("radprof");
        radprof = InitRadialProfile(magfield, set, root, conf->GetName());
    } else
        radprof = new UniformRadialProfile();

    // Combine...
    return new RadialDistributionFunction(
        radprof,
        new ConnorHastieDistribution(
            EHat, Zeff, pMax, deltaP
        )
    );
}

/**
 * Initialize distribution function from DREAM output.
 */
DREAMDistributionFunction *InitDREAMDistributionFunction(MagneticField2D *magfield, ConfigBlock *conf) {
    Setting *set;
    string name, distname = "";
    bool logarithmize = false;
    int interptype = NumericMomentumSpaceDistributionFunction::INTERPOLATION_LINEAR;
<<<<<<< HEAD
    int timestep = -1;
    
=======

>>>>>>> 5fbeb640
    // Name
    if (!conf->HasSetting("name"))
        throw SOFTException("Distribution function '%s': Name of DREAM output file not specified.", conf->GetName().c_str());
    else {
        set = conf->GetSetting("name");
        if (set->GetNumberOfValues() != 1)
            throw SOFTException("Distribution function '%s': name: Invalid value assigned to parameter. Expected string.", conf->GetName().c_str());

        name = set->GetString();
    }

    // Interpolate logarithmically
    if (conf->HasSetting("logarithmize")) {
        set = conf->GetSetting("logarithmize");
        if (!set->IsBool())
            throw SOFTException("Distribution function '%s': logarithmize: Invalid value assigned to parameter. Expected boolean.", conf->GetName().c_str());

        logarithmize = set->GetBool();
    }

    // Type of interpolation
    if (conf->HasSetting("interptype")) {
        set = conf->GetSetting("interptype");
        if (set->GetNumberOfValues() != 1)
            throw SOFTException("Distribution function '%s': interptype: Invalid value assigned to parameter. Expected string.", conf->GetName().c_str());

        if (set->GetString() == "cubic")
            interptype = NumericMomentumSpaceDistributionFunction::INTERPOLATION_CUBIC;
        else if (set->GetString() == "linear")
            interptype = NumericMomentumSpaceDistributionFunction::INTERPOLATION_LINEAR;
        else
            throw SOFTException(
                "Distribution function '%s': interptype: Unrecognized interpolation type requested: %s.",
                conf->GetName().c_str(), set->GetString().c_str()
            );
    }

    // Name of distribution function to load (usually 'f_re' or 'f_hot')
    if (conf->HasSetting("distribution")) {
        set = conf->GetSetting("distribution");
        if (!set->GetNumberOfValues() != 1)
            throw SOFTException("Distribution function '%s': distribution: Invalid value assigned to parameter. Expected string.", conf->GetName().c_str());

        distname = set->GetString();
    }

    // Timestep
    if (conf->HasSetting("time")) {
        set = conf->GetSetting("time");
        if (set->IsInteger32())
            timestep = set->GetInteger32();
        else if (set->GetNumberOfValues() == 1 && 
            (set->GetString() == "end" || set->GetString() == "last"))
            timestep = -1;
        else
            throw SOFTException("Distribution function '%s': time: Invalud value assigned to parameter. Expected 32-bit integer.", conf->GetName().c_str());
    }

    DREAMDistributionFunction *ddf = new DREAMDistributionFunction(name, magfield, distname, timestep, logarithmize, interptype);

    // Flip sign of pitch (may be necessary, depending on how
    // the electric and magnetic fields are oriented).
    if (conf->HasSetting("flippitchsign")) {
        set = conf->GetSetting("flippitchsign");
        if (set->GetNumberOfValues() != 1)
            throw SOFTException("Distribution function '%s': flippitchsign: Invlaid value assigned to parameter. Expected boolean.", conf->GetName().c_str());

        ddf->FlipPitchSign(set->GetBool());
    }

    return ddf;
}

/**
 * Initialize distribution function from GO+CODE output.
 */
DistributionFunction *InitGOCODEDistribution(MagneticField2D *magfield, ConfigBlock *conf) {
    Setting *set;
    string name;
    int interptype = CODEDistributionFunction::INTERPOLATION_LINEAR;
    int time = -1;

    // Name
    if (!conf->HasSetting("name"))
        throw SOFTException("Distribution function '%s': Name of numerical distribution function file not specified.", conf->GetName().c_str());
    else {
        set = conf->GetSetting("name");
        if (set->GetNumberOfValues() != 1)
            throw SOFTException("Distribution function '%s': name: Invalid value assigned to parameter. Expected string.", conf->GetName().c_str());

        name = set->GetString();
    }

    // Type of interpolation
    if (conf->HasSetting("interptype")) {
        set = conf->GetSetting("interptype");
        if (set->GetNumberOfValues() != 1)
            throw SOFTException("Distribution function '%s': interptype: Invalid value assigned to parameter. Expected string.", conf->GetName().c_str());

        interptype = Get1DInterpolationType(set->GetString(), conf->GetName());
    }

    // Time step to run with
    if (conf->HasSetting("time")) {
        set = conf->GetSetting("time");
        if (set->IsInteger32())
            time = set->GetInteger32();
        else if (set->GetNumberOfValues() == 1 &&
            (set->GetString() == "end" || set->GetString() == "last"))
            time = -1;
        else
            throw SOFTException("Distribution function '%s': time: Invalud value assigned to parameter. Expected 32-bit integer.", conf->GetName().c_str());
    }

    return new GOCODEDistributionFunction(name, magfield, time, interptype);
}

/**
 * Initialize distribution function from LUKE output.
 */
DistributionFunction *InitLUKEDistribution(MagneticField2D *magfield, ConfigBlock *conf) {
    Setting *set;
    string name;
    bool logarithmize = false;
    int interptype = NumericMomentumSpaceDistributionFunction::INTERPOLATION_LINEAR;

    // Name
    if (!conf->HasSetting("name"))
        throw SOFTException("Distribution function '%s': Name of numerical distribution function file not specified.", conf->GetName().c_str());
    else {
        set = conf->GetSetting("name");
        if (set->GetNumberOfValues() != 1)
            throw SOFTException("Distribution function '%s': name: Invalid value assigned to parameter. Expected string.", conf->GetName().c_str());

        name = set->GetString();
    }

    // Interpolate logarithmically
    if (conf->HasSetting("logarithmize")) {
        set = conf->GetSetting("logarithmize");
        if (!set->IsBool())
            throw SOFTException("Distribution function '%s': logarithmize: Invalid value assigned to parameter. Expected boolean.", conf->GetName().c_str());

        logarithmize = set->GetBool();
    }

    // Type of interpolation
    if (conf->HasSetting("interptype")) {
        set = conf->GetSetting("interptype");
        if (set->GetNumberOfValues() != 1)
            throw SOFTException("Distribution function '%s': interptype: Invalid value assigned to parameter. Expected string.", conf->GetName().c_str());

        if (set->GetString() == "cubic")
            interptype = NumericMomentumSpaceDistributionFunction::INTERPOLATION_CUBIC;
        else if (set->GetString() == "linear")
            interptype = NumericMomentumSpaceDistributionFunction::INTERPOLATION_LINEAR;
        else
            throw SOFTException(
                "Distribution function '%s': interptype: Unrecognized interpolation type requested: %s.",
                conf->GetName().c_str(), set->GetString().c_str()
            );
    }

    return new LUKEDistributionFunction(name, magfield, logarithmize, interptype);
}

/**
 * Initialize distribution function from NORSE output.
 */
DistributionFunction *InitNORSEDistribution(MagneticField2D*, ConfigBlock *conf, ConfigBlock*) {
    throw SOFTException("Distribution function '%s': type: Support for NORSE distribution functions has not been implemented yet.", conf->GetName().c_str());
}

/**
 * Initialize distribution function from a 3D numerical distribution
 * (aka SOFT distribution).
 */
SOFTDistributionFunction *InitNumericalDistribution(MagneticField2D *magfield, ConfigBlock *conf) {
    Setting *set;
    string name;
    bool logarithmize = false;
    int interptype = NumericMomentumSpaceDistributionFunction::INTERPOLATION_LINEAR;

    // Name
    if (!conf->HasSetting("name"))
        throw SOFTException("Distribution function '%s': Name of numerical distribution function file not specified.", conf->GetName().c_str());
    else {
        set = conf->GetSetting("name");
        if (set->GetNumberOfValues() != 1)
            throw SOFTException("Distribution function '%s': name: Invalid value assigned to parameter. Expected string.", conf->GetName().c_str());

        name = set->GetString();
    }

    // Interpolate logarithmically
    if (conf->HasSetting("logarithmize")) {
        set = conf->GetSetting("logarithmize");
        if (!set->IsBool())
            throw SOFTException("Distribution function '%s': logarithmize: Invalid value assigned to parameter. Expected boolean.", conf->GetName().c_str());

        logarithmize = set->GetBool();
    }

    // Type of interpolation
    if (conf->HasSetting("interptype")) {
        set = conf->GetSetting("interptype");
        if (set->GetNumberOfValues() != 1)
            throw SOFTException("Distribution function '%s': interptype: Invalid value assigned to parameter. Expected string.", conf->GetName().c_str());

        if (set->GetString() == "cubic")
            interptype = NumericMomentumSpaceDistributionFunction::INTERPOLATION_CUBIC;
        else if (set->GetString() == "linear")
            interptype = NumericMomentumSpaceDistributionFunction::INTERPOLATION_LINEAR;
        else
            throw SOFTException(
                "Distribution function '%s': interptype: Unrecognized interpolation type requested: %s.",
                conf->GetName().c_str(), set->GetString().c_str()
            );
    }

    SOFTDistributionFunction *sdf = new SOFTDistributionFunction(name, magfield, logarithmize, interptype);

    // Flip sign of pitch (may be necessary, depending on how
    // the electric and magnetic fields are oriented).
    if (conf->HasSetting("flippitchsign")) {
        set = conf->GetSetting("flippitchsign");
        if (set->GetNumberOfValues() != 1)
            throw SOFTException("Distribution function '%s': flippitchsign: Invlaid value assigned to parameter. Expected boolean.", conf->GetName().c_str());

        sdf->FlipPitchSign(set->GetBool());
    }

    return sdf;
}

/**
 * Initialize an exponential pitch distribution function.
 *
 * magfield: Magnetic field that the distribution lives in.
 * conf:     Configuration of module.
 */
RadialDistributionFunction *InitExponentialPitchDistribution(MagneticField2D *magfield, ConfigBlock *conf, ConfigBlock *root) {
    slibreal_t C;

    if (!conf->HasSetting("C")) {
        throw SOFTException(
            "Distribution function '%s': Pitch distribution exponent 'C' not specified.",
            conf->GetName().c_str()
        );
    } else {
        Setting *s = conf->GetSetting("C");
        if (!s->IsScalar())
            throw SOFTException(
                "Distribution function '%s': The given pitch distribution exponent 'C' is not a scalar.",
                conf->GetName().c_str()
            );

        C = s->GetScalar();
    }

    RadialProfile *radprof;
    if (conf->HasSetting("radprof")) {
        Setting *set = conf->GetSetting("radprof");
        radprof = InitRadialProfile(magfield, set, root, conf->GetName());
    } else
        radprof = new UniformRadialProfile();

    // Combine...
    return new RadialDistributionFunction(
        radprof, new ExponentialPitch(C)
    );
}

RadialDistributionFunction *InitUnitDistributionFunction(MagneticField2D *magfield, ConfigBlock *conf, ConfigBlock *root) {
    RadialProfile *radprof;

    // Load radial profile (if specified)
    if (conf->HasSetting("radprof")) {
        Setting *set = conf->GetSetting("radprof");
        radprof = InitRadialProfile(magfield, set, root, conf->GetName());
    } else
        radprof = new UniformRadialProfile();

    // Combine...
    return new RadialDistributionFunction(
        radprof, new UnitDistributionFunction()
    );
}


/***********
 * HELPERS *
 ***********/
int Get1DInterpolationType(const string& s, const string& confname) {
    if (s == "linear")
        return CODEDistributionFunction::INTERPOLATION_LINEAR;
    else if (s == "polynomial")
        return CODEDistributionFunction::INTERPOLATION_POLYNOMIAL;
    else if (s == "cspline")
        return CODEDistributionFunction::INTERPOLATION_CSPLINE;
    else if (s == "cspline_periodic")
        return CODEDistributionFunction::INTERPOLATION_CSPLINE_PERIODIC;
    else if (s == "akima")
        return CODEDistributionFunction::INTERPOLATION_AKIMA;
    else if (s == "akima_periodic")
        return CODEDistributionFunction::INTERPOLATION_AKIMA_PERIODIC;
    else if (s == "steffen")
        return CODEDistributionFunction::INTERPOLATION_STEFFEN;
    else
        throw SOFTException(
            "Distribution function '%s': interptype: Unrecognized interpolation type requested: %s.",
            confname.c_str(), s.c_str()
        );
}<|MERGE_RESOLUTION|>--- conflicted
+++ resolved
@@ -204,12 +204,8 @@
     string name, distname = "";
     bool logarithmize = false;
     int interptype = NumericMomentumSpaceDistributionFunction::INTERPOLATION_LINEAR;
-<<<<<<< HEAD
     int timestep = -1;
     
-=======
-
->>>>>>> 5fbeb640
     // Name
     if (!conf->HasSetting("name"))
         throw SOFTException("Distribution function '%s': Name of DREAM output file not specified.", conf->GetName().c_str());
